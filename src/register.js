/**
 * create a new account for a given wallet, for this demo only one process per jwk.
 * 
 * register -w ./wallet.json
 * 
 */

import { of, Resolved, Rejected, fromPromise } from 'hyper-async'
import * as utils from './hyper-utils.js'

<<<<<<< HEAD
const AOS_SRC = process.env.AOS_SRC || 'VsiQCYO3hwwSAJk43TQtgjjV9jP3ChOsuYjOCUfGoHg'
=======
const AOS_SRC = process.env.AOS_SRC || 'Eatry6PVWRVIvvgn9tHdMKaEPhOWUVicxYrdvGb6-KI'
>>>>>>> 1d5e1a0a

export function register(jwk, services) {
  // TODO: validate with zod

  const getAddress = ctx => services.address(ctx.jwk).map(address => ({ address, ...ctx }))
  const findProcess = ({ jwk, address }) => services.gql(queryForAOS(), { owners: [address] })
    .map(utils.path(['data', 'transactions', 'edges']))
    .bichain(
      _ => Rejected({ jwk, address }),
      results => results.length > 0 ? Resolved(results) : Rejected({ jwk, address })
    )
  //.chain(results => Rejected({ jwk, address }))

  const createProcess = ({ jwk, address }) => services.spawnProcess({
    wallet: jwk,
    src: AOS_SRC,
    tags: [
      { name: 'Name', value: 'Personal AOS' }
    ]
  })
  // .map(_ => {
  //   console.log('booting...')
  //   return _
  // })
  //.chain(_ => fromPromise(() => new Promise((res) => setTimeout(() => res(_), 30000)))())


  const alreadyRegistered = results => Resolved(results[0].node.id)

  return of({ jwk })
    .chain(getAddress)
    .chain(findProcess)
    .bichain(createProcess, alreadyRegistered)
}

function queryForAOS() {
  return `query ($owners: [String!]!) {
    transactions(
      first: 1,
      owners: $owners,
      tags: [
        { name: "Data-Protocol", values: ["ao"] },
        { name: "Type", values: ["Process"]},
        { name: "Module", values: ["${AOS_SRC}"]}
      ]
    ) {
      edges {
        node {
          id
        }
      }
    }
  }`
}<|MERGE_RESOLUTION|>--- conflicted
+++ resolved
@@ -8,11 +8,7 @@
 import { of, Resolved, Rejected, fromPromise } from 'hyper-async'
 import * as utils from './hyper-utils.js'
 
-<<<<<<< HEAD
-const AOS_SRC = process.env.AOS_SRC || 'VsiQCYO3hwwSAJk43TQtgjjV9jP3ChOsuYjOCUfGoHg'
-=======
 const AOS_SRC = process.env.AOS_SRC || 'Eatry6PVWRVIvvgn9tHdMKaEPhOWUVicxYrdvGb6-KI'
->>>>>>> 1d5e1a0a
 
 export function register(jwk, services) {
   // TODO: validate with zod
