import { test } from 'node:test'
import * as assert from 'node:assert'
import AoLoader from '@permaweb/ao-loader'
import fs from 'fs'

const wasm = fs.readFileSync('./process.wasm')
const options = { format: "wasm64-unknown-emscripten-draft_2024_02_15" }

test('check state properties for aos', async () => {
  const handle = await AoLoader(wasm, options)
  const env = {
    Process: {
      Id: 'AOS',
      Owner: 'FOOBAR',
      Tags: [
        { name: 'Name', value: 'Thomas' }
      ]
    }
  }
  const msg = {
    Target: 'AOS',
    Owner: 'FOOBAR',
    From: 'FOOBAR',
    ['Block-Height']: "1000",
    Id: "1234xyxfoo",
    Module: "WOOPAWOOPA",
    Tags: [
      { name: 'Action', value: 'Eval' }
    ],
    Data: 'print("name: " .. Name .. ", owner: " .. Owner)'
  }
  const result = await handle(null, msg, env)
  assert.equal(result.Output?.data.output, 'name: Thomas, owner: FOOBAR')
  assert.ok(true)
})

test('test authorities', async () => {
  const handle = await AoLoader(wasm, options)
  const env = {
    Process: {
      Id: 'AOS',
      Owner: 'FOOBAR',
      Tags: [
        { name: 'Name', value: 'Thomas' },
        { name: 'Authority', value: 'BOOP' }
      ]
    }
  }
  const msg = {
    Target: 'AOS',
    Owner: 'BEEP',
    From: 'BAM',
    ['Block-Height']: "1000",
    Id: "1234xyxfoo",
    Module: "WOOPAWOOPA",
    Tags: [
      { name: 'Action', value: 'Eval' }
    ],
    Data: '1 + 1'
  }
  const result = await handle(null, msg, env)
<<<<<<< HEAD
  //console.log(JSON.stringify(result.Messages[0], null, 2))
=======
  // console.log(result.Messages)
>>>>>>> f244c76f
  assert.ok(result.Output.data.includes('Message is not trusted! From: BAM - Owner: BEEP'))
})<|MERGE_RESOLUTION|>--- conflicted
+++ resolved
@@ -59,10 +59,5 @@
     Data: '1 + 1'
   }
   const result = await handle(null, msg, env)
-<<<<<<< HEAD
-  //console.log(JSON.stringify(result.Messages[0], null, 2))
-=======
-  // console.log(result.Messages)
->>>>>>> f244c76f
   assert.ok(result.Output.data.includes('Message is not trusted! From: BAM - Owner: BEEP'))
 })