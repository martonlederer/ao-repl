import { test } from 'node:test'
import * as assert from 'node:assert'
import AoLoader from '@permaweb/ao-loader'
import fs from 'fs'

const wasm = fs.readFileSync('./process.wasm')
const options = { format: "wasm64-unknown-emscripten-draft_2024_02_15" }
test('run evaluate action unsuccessfully', async () => {
  const handle = await AoLoader(wasm, options)
  const env = {
    Process: {
      Id: 'AOS',
      Owner: 'FOOBAR',
      Tags: [
        { name: 'Name', value: 'Thomas' }
      ]
    }
  }
  const msg = {
    Target: 'AOS',
    Owner: 'FOOBAR',
    ['Block-Height']: "1000",
    Id: "1234xyxfoo",
    Module: "WOOPAWOOPA",
    Tags: [
      { name: 'Action', value: 'Eval' }
    ],
    Data: '100 < undefined'
  }
  const result = await handle(null, msg, env)

<<<<<<< HEAD
  assert.ok(result.Error.includes("attempt to compare number with nil"))
=======
  assert.ok(result.Error.includes('[string "aos"]:1: attempt to compare number with nil'))
>>>>>>> f244c76f
  assert.ok(true)
})

test('run evaluate action successfully', async () => {
  const handle = await AoLoader(wasm, options)
  const env = {
    Process: {
      Id: 'AOS',
      Owner: 'FOOBAR',
      Tags: [
        { name: 'Name', value: 'Thomas' }
      ]
    }
  }
  const msg = {
    Target: 'AOS',
    Owner: 'FOOBAR',
    ['Block-Height']: "1000",
    Id: "1234xyxfoo",
    Module: "WOOPAWOOPA",
    Tags: [
      { name: 'Action', value: 'Eval' }
    ],
    Data: '1 + 1'
  }
  const result = await handle(null, msg, env)
  assert.equal(result.Output?.data.output, 2)
  assert.ok(true)
})

test('print hello world', async () => {
  const handle = await AoLoader(wasm, options)
  const env = {
    Process: {
      Id: 'AOS',
      Owner: 'FOOBAR',
      Tags: [
        { name: 'Name', value: 'Thomas' }
      ]
    }
  }
  const msg = {
    Target: 'AOS',
    Owner: 'FOOBAR',
    ['Block-Height']: "1000",
    Id: "1234xyxfoo",
    Module: "WOOPAWOOPA",
    Tags: [
      { name: 'Action', value: 'Eval' }
    ],
    Data: 'print("Hello World")'
  }
  const result = await handle(null, msg, env)
  assert.equal(result.Output?.data.output, "Hello World")
  assert.ok(true)
})


test('create an Assignment', async () => {
  const handle = await AoLoader(wasm, options)
  const env = {
    Process: {
      Id: 'AOS',
      Owner: 'FOOBAR',
      Tags: [
        { name: 'Name', value: 'Thomas' }
      ]
    }
  }
  const msg = {
    Target: 'AOS',
    Owner: 'FOOBAR',
    ['Block-Height']: "1000",
    Id: "1234xyxfoo",
    Module: "WOOPAWOOPA",
    Tags: [
      { name: 'Action', value: 'Eval' }
    ],
    Data: 'Assign({ Processes = { "pid-1", "pid-2" }, Message = "mid-1" })'
  }
  const result = await handle(null, msg, env)

  assert.deepStrictEqual(result.Assignments, [
    { Processes: ['pid-1', 'pid-2'], Message: 'mid-1' }
  ])
  assert.ok(true)
})<|MERGE_RESOLUTION|>--- conflicted
+++ resolved
@@ -29,11 +29,7 @@
   }
   const result = await handle(null, msg, env)
 
-<<<<<<< HEAD
   assert.ok(result.Error.includes("attempt to compare number with nil"))
-=======
-  assert.ok(result.Error.includes('[string "aos"]:1: attempt to compare number with nil'))
->>>>>>> f244c76f
   assert.ok(true)
 })
 
