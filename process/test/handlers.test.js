import { test } from 'node:test'
import * as assert from 'node:assert'
import AoLoader from '@permaweb/ao-loader'
import fs from 'fs'

const wasm = fs.readFileSync('./process.wasm')
const options = { format: "wasm64-unknown-emscripten-draft_2024_02_15" }

<<<<<<< HEAD

test('timestamp', async () => {
=======
test('handlers receive', async () => {
  const handle = await AoLoader(wasm, options)
  const env = {
    Process: {
      Id: 'AOS',
      Owner: 'FOOBAR',
      Tags: [
        { name: 'Name', value: 'Thomas' }
      ]
    }
  }
  const msg = {
    Target: 'AOS',
    From: 'FOOBAR',
    Owner: 'FOOBAR',
    ['Block-Height']: "1000",
    Id: "1234xyxfoo",
    Module: "WOOPAWOOPA",
    Tags: [
      { name: 'Action', value: 'Eval' }
    ],
    Data: `
local msg = ao.send({Target = ao.id, Data = "Hello"})
local res = Handlers.receive({From = msg.Target, ['X-Reference'] = msg.Ref_})
print('received msg')
return require('json').encode(res)
    `
  }

  // load handler
  const { Memory, Output, Messages } = await handle(null, msg, env)
  //console.log(Output)
  console.log(Messages[0])
  // ---
  const m = {
    Target: 'AOS',
    From: 'FRED',
    Owner: 'FRED',
    Tags: [{
      name: 'X-Reference', value: '1'
    }],
    Data: 'test receive'
  }
  const result = await handle(Memory, m, env)
  console.log(result.Output)
  assert.ok(true)
})

test('resolvers', async () => {
>>>>>>> e4f2b686
  const handle = await AoLoader(wasm, options)
  const env = {
    Process: {
      Id: 'AOS',
      Owner: 'FOOBAR',
      Tags: [
        { name: 'Name', value: 'Thomas' }
      ]
    }
  }
  const msg = {
    Target: 'AOS',
<<<<<<< HEAD
=======
    From: 'FOOBAR',
>>>>>>> e4f2b686
    Owner: 'FOOBAR',
    ['Block-Height']: "1000",
    Id: "1234xyxfoo",
    Module: "WOOPAWOOPA",
    Tags: [
      { name: 'Action', value: 'Eval' }
    ],
    Data: `
<<<<<<< HEAD
Handlers.add("timestamp", 
  Handlers.utils.hasMatchingData("timestamp"), 
  function (Msg) 
    print(os.time())
=======
Handlers.once("onetime", 
  { 
     Action = "ping",
     Data = "ping"
  }, 
  function (Msg) 
    print("pong")
>>>>>>> e4f2b686
  end
)
    `
  }
  // load handler
  const { Memory } = await handle(null, msg, env)
  // ---
<<<<<<< HEAD
  const currentTimestamp = Date.now();
  const timestamp = {
    Target: 'AOS',
    Owner: 'FRED',
    Tags: [],
    Data: 'timestamp',
    Timestamp: currentTimestamp
  }
  const result = await handle(Memory, timestamp, env)
  assert.equal(result.Output.data, currentTimestamp)
  assert.ok(true)
=======
  const ping = {
    Target: 'AOS',
    From: 'FRED',
    Owner: 'FRED',
    Tags: [
      { name: 'Action', value: 'ping' }
    ],
    Data: 'ping'
  }
  const result = await handle(Memory, ping, env)
  // handled once
  assert.equal(result.Output.data, 'pong')
})

test('handlers once', async () => {
  const handle = await AoLoader(wasm, options)
  const env = {
    Process: {
      Id: 'AOS',
      Owner: 'FOOBAR',
      Tags: [
        { name: 'Name', value: 'Thomas' }
      ]
    }
  }
  const msg = {
    Target: 'AOS',
    From: 'FOOBAR',
    Owner: 'FOOBAR',
    ['Block-Height']: "1000",
    Id: "1234xyxfoo",
    Module: "WOOPAWOOPA",
    Tags: [
      { name: 'Action', value: 'Eval' }
    ],
    Data: `
Handlers.once("onetime", 
  Handlers.utils.hasMatchingData("ping"), 
  function (Msg) 
    print("pong")
  end
)
    `
  }
  // load handler
  const { Memory } = await handle(null, msg, env)
  // ---
  const ping = {
    From: 'FRED',
    Target: 'AOS',
    Owner: 'FRED',
    Tags: [],
    Data: 'ping'
  }
  const result = await handle(Memory, ping, env)
  // handled once
  assert.equal(result.Output.data, 'pong')

  const result2 = await handle(result.Memory, ping, env)
  // not handled
  assert.ok(result2.Output.data.includes('New Message From'))
>>>>>>> e4f2b686
})

test('ping pong', async () => {
  const handle = await AoLoader(wasm, options)
  const env = {
    Process: {
      Id: 'AOS',
      Owner: 'FOOBAR',
      Tags: [
        { name: 'Name', value: 'Thomas' }
      ]
    }
  }
  const msg = {
    Target: 'AOS',
    From: 'FOOBAR',
    Owner: 'FOOBAR',
    ['Block-Height']: "1000",
    Id: "1234xyxfoo",
    Module: "WOOPAWOOPA",
    Tags: [
      { name: 'Action', value: 'Eval' }
    ],
    Data: `
Handlers.add("ping", 
  Handlers.utils.hasMatchingData("ping"), 
  function (Msg) 
    print("pong")
  end
)
    `
  }
  // load handler
  const { Memory } = await handle(null, msg, env)
  // ---
  const ping = {
    Target: 'AOS',
    From: 'FRED',
    Owner: 'FRED',
    Tags: [],
    Data: 'ping'
  }
  const result = await handle(Memory, ping, env)
  assert.equal(result.Output.data, 'pong')
  assert.ok(true)
})

test('handler pipeline', async () => {
  const handle = await AoLoader(wasm, options)
  const env = {
    Process: {
      Id: 'AOS',
      Owner: 'FOOBAR',
      Tags: [
        { name: 'Name', value: 'Thomas' }
      ]
    }
  }
  const msg = {
    Target: 'AOS',
    From: 'FOOBAR',
    Owner: 'FOOBAR',
    ['Block-Height']: "1000",
    Id: "1234xyxfoo",
    Module: "WOOPAWOOPA",
    Tags: [
      { name: 'Action', value: 'Eval' }
    ],
    Data: `
Handlers.add("one", 
  function (Msg)
    return "continue"
  end, 
  function (Msg) 
    print("one")
  end
)

Handlers.add("two", 
  function (Msg)
    return "continue"
  end, 
  function (Msg) 
    print("two")
  end
)

Handlers.add("three", 
  function (Msg)
    return "skip"
  end, 
  function (Msg) 
    print("three")
  end
)

    `
  }
  // load handler
  const { Memory } = await handle(null, msg, env)
  // ---
  const ping = {
    Target: 'AOS',
    From: 'FRED',
    Owner: 'FRED',
    Tags: [],
    Data: 'ping'
  }
  const result = await handle(Memory, ping, env)
  assert.equal(result.Output.data, 'one\ntwo\n\x1B[90mNew Message From \x1B[32mFRE...RED\x1B[90m: \x1B[90mData = \x1B[34mping\x1B[0m')
  assert.ok(true)
})<|MERGE_RESOLUTION|>--- conflicted
+++ resolved
@@ -6,10 +6,6 @@
 const wasm = fs.readFileSync('./process.wasm')
 const options = { format: "wasm64-unknown-emscripten-draft_2024_02_15" }
 
-<<<<<<< HEAD
-
-test('timestamp', async () => {
-=======
 test('handlers receive', async () => {
   const handle = await AoLoader(wasm, options)
   const env = {
@@ -59,37 +55,27 @@
 })
 
 test('resolvers', async () => {
->>>>>>> e4f2b686
-  const handle = await AoLoader(wasm, options)
-  const env = {
-    Process: {
-      Id: 'AOS',
-      Owner: 'FOOBAR',
-      Tags: [
-        { name: 'Name', value: 'Thomas' }
-      ]
-    }
-  }
-  const msg = {
-    Target: 'AOS',
-<<<<<<< HEAD
-=======
-    From: 'FOOBAR',
->>>>>>> e4f2b686
-    Owner: 'FOOBAR',
-    ['Block-Height']: "1000",
-    Id: "1234xyxfoo",
-    Module: "WOOPAWOOPA",
-    Tags: [
-      { name: 'Action', value: 'Eval' }
-    ],
-    Data: `
-<<<<<<< HEAD
-Handlers.add("timestamp", 
-  Handlers.utils.hasMatchingData("timestamp"), 
-  function (Msg) 
-    print(os.time())
-=======
+  const handle = await AoLoader(wasm, options)
+  const env = {
+    Process: {
+      Id: 'AOS',
+      Owner: 'FOOBAR',
+      Tags: [
+        { name: 'Name', value: 'Thomas' }
+      ]
+    }
+  }
+  const msg = {
+    Target: 'AOS',
+    From: 'FOOBAR',
+    Owner: 'FOOBAR',
+    ['Block-Height']: "1000",
+    Id: "1234xyxfoo",
+    Module: "WOOPAWOOPA",
+    Tags: [
+      { name: 'Action', value: 'Eval' }
+    ],
+    Data: `
 Handlers.once("onetime", 
   { 
      Action = "ping",
@@ -97,27 +83,13 @@
   }, 
   function (Msg) 
     print("pong")
->>>>>>> e4f2b686
-  end
-)
-    `
-  }
-  // load handler
-  const { Memory } = await handle(null, msg, env)
-  // ---
-<<<<<<< HEAD
-  const currentTimestamp = Date.now();
-  const timestamp = {
-    Target: 'AOS',
-    Owner: 'FRED',
-    Tags: [],
-    Data: 'timestamp',
-    Timestamp: currentTimestamp
-  }
-  const result = await handle(Memory, timestamp, env)
-  assert.equal(result.Output.data, currentTimestamp)
-  assert.ok(true)
-=======
+  end
+)
+    `
+  }
+  // load handler
+  const { Memory } = await handle(null, msg, env)
+  // ---
   const ping = {
     Target: 'AOS',
     From: 'FRED',
@@ -179,7 +151,6 @@
   const result2 = await handle(result.Memory, ping, env)
   // not handled
   assert.ok(result2.Output.data.includes('New Message From'))
->>>>>>> e4f2b686
 })
 
 test('ping pong', async () => {
@@ -291,4 +262,50 @@
   const result = await handle(Memory, ping, env)
   assert.equal(result.Output.data, 'one\ntwo\n\x1B[90mNew Message From \x1B[32mFRE...RED\x1B[90m: \x1B[90mData = \x1B[34mping\x1B[0m')
   assert.ok(true)
+})
+
+test('timestamp', async () => {
+  const handle = await AoLoader(wasm, options)
+  const env = {
+    Process: {
+      Id: 'AOS',
+      Owner: 'FOOBAR',
+      Tags: [
+        { name: 'Name', value: 'Thomas' }
+      ]
+    }
+  }
+  const msg = {
+    Target: 'AOS',
+    From: 'FOOBAR',
+    Owner: 'FOOBAR',
+    ['Block-Height']: "1000",
+    Id: "1234xyxfoo",
+    Module: "WOOPAWOOPA",
+    Tags: [
+      { name: 'Action', value: 'Eval' }
+    ],
+    Data: `
+Handlers.add("timestamp", 
+  Handlers.utils.hasMatchingData("timestamp"), 
+  function (Msg) 
+    print(os.time())
+  end
+)
+    `
+  }
+  // load handler
+  const { Memory } = await handle(null, msg, env)
+  // ---
+  const currentTimestamp = Date.now();
+  const timestamp = {
+    Target: 'AOS',
+    Owner: 'FRED',
+    Tags: [],
+    Data: 'timestamp',
+    Timestamp: currentTimestamp
+  }
+  const result = await handle(Memory, timestamp, env)
+  assert.equal(result.Output.data, currentTimestamp)
+  assert.ok(true)
 })