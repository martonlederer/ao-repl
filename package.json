{
  "type": "module",
  "name": "@permaweb/aos",
<<<<<<< HEAD
  "version": "1.5.8",
=======
  "version": "1.5.9",
>>>>>>> bd7e5f9a
  "main": "src/index.js",
  "bin": "./bin/aos.js",
  "repository": "https://github.com/twilson63/ao-repl.git",
  "author": "Tom Wilson <tom@hyper.io>",
  "license": "MIT",
  "scripts": {
    "start": "node src/index.js",
    "test": "node --test",
    "generate-wallet": "node -e \"require('arweave').init({}).wallets.generate().then(JSON.stringify).then(console.log.bind(console))\" > wallet.json",
    "deploy": "npx -y ardrive-cli upload-file --turbo --local-path=./$(npm pack) -w ./wallet.json -F 2985eec7-a5c9-4cb7-afd5-b87b506f45ea | jq .created[0].dataTxId"
  },
  "dependencies": {
    "@permaweb/aoconnect": "^0.0.35",
    "arweave": "^1.14.4",
    "chalk": "^5.3.0",
    "figlet": "^1.7.0",
    "hyper-async": "^1.1.2",
    "minimist": "^1.2.8",
    "node-cron": "^3.0.3",
    "ora": "^7.0.1",
    "yargs": "^17.7.2"
  }
}<|MERGE_RESOLUTION|>--- conflicted
+++ resolved
@@ -1,11 +1,7 @@
 {
   "type": "module",
   "name": "@permaweb/aos",
-<<<<<<< HEAD
-  "version": "1.5.8",
-=======
   "version": "1.5.9",
->>>>>>> bd7e5f9a
   "main": "src/index.js",
   "bin": "./bin/aos.js",
   "repository": "https://github.com/twilson63/ao-repl.git",
